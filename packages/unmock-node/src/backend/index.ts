--- conflicted
+++ resolved
@@ -1,18 +1,10 @@
-<<<<<<< HEAD
 import { IncomingMessage, ServerResponse } from "http";
 import Mitm from "mitm";
-import { hash as _hash, IBackend, IUnmockInternalOptions, Mode, util } from "unmock-core";
+import { hash as _hash, IBackend, IUnmockInternalOptions, Mode, snapshot, util } from "unmock-core";
 import passthrough from "./passthrough";
 import { rawHeadersToHeaders } from "./util";
 
 const { v0 } = _hash;
-=======
-import fr from "follow-redirects";
-import http, { ClientRequest, IncomingMessage, RequestOptions } from "http";
-import https from "https";
-import { IBackend, IUnmockInternalOptions, snapshot, util } from "unmock-core";
-import { URL } from "url";
->>>>>>> 63933ff8
 
 const {
   buildPath,
@@ -63,7 +55,6 @@
        }),
       () => undefined,
     );
-<<<<<<< HEAD
     return;
   }
   // tslint:disable-next-line:max-line-length
@@ -126,88 +117,17 @@
         story: story.story,
         user_id: userId ? userId : MOSES,
         ...(signature ? {signature} : {}),
-=======
-    const href = `https://${unmockHost}${pathForFake}`;
-    const originalHeaders = ro.headers;
-    const fake = {
-      ...ro,
-      headers: {
-        ...originalHeaders,
-        host: unmockHost,
-        hostname: unmockHost,
-      },
-      host: unmockHost,
-      hostname: unmockHost,
-      href,
-      path: pathForFake,
-      port: unmockPort,
-    };
-    if (ro.hostname === unmockHost || ro.host === unmockHost) {
-      // self call, we ignore
-      selfcall = true;
-    }
-    // content being written or end of call!
-    const resp = (res: IncomingMessage) => {
-      const protoOn = res.on;
-      res.on = (s: string, f: any) => {
-        if (s === "data") {
-          return protoOn.apply(res, [
-            s,
-            (d: any) => {
-              responseData.push(d);
-              f(d);
-            },
-          ]);
-        }
-        if (s === "end") {
-          // Attempt a snapshot to link an intercepted call and unmock response
-          // (currently only supports Jest)
-          snapshot({
-            hash: res.headers["unmock-hash"],
-            host: ro.host || ro.hostname,
-            method: ro.method,
-            path: ro.path,
-          });
-          return protoOn.apply(res, [
-            s,
-            (d: any) => {
-              const body = responseData.map((datum) => datum.toString()).join("");
-              endReporter(
-                body,
-                data,
-                res.headers,
-                ro.host,
-                ro.hostname,
-                logger,
-                ro.method,
-                ro.path,
-                persistence,
-                save,
-                selfcall,
-                story.story,
-                token !== undefined,
-                "node",
-                {
-                  requestHeaders: ro.headers,
-                  requestHost: ro.hostname || ro.host || "",
-                  requestMethod: ro.method || "",
-                  requestPath: ro.path || "",
-                },
-              );
-              // https://github.com/nodejs/node/blob/master/lib/_http_client.js
-              // the original res.on('end') has a closure that refers to this
-              // as far as i can understand, 'this' is supposed to refer to res
-              f.apply(res, [d]);
-            },
-          ]);
-        }
-        return protoOn.apply(res, [s, f]);
->>>>>>> 63933ff8
       };
       const hash = v0(hashable, ignore);
       const hasHash = persistence.hasHash(hash);
       const makesNetworkCall = mode === Mode.ALWAYS_CALL_UNMOCK ||
         (mode === Mode.CALL_UNMOCK_FOR_NEW_MOCKS && !hasHash);
+      snapshot({
+        hash,
+        host,
+        method,
+        path,
+      });
       if (!makesNetworkCall) {
         const response = persistence.loadResponse(hash);
         Object.entries(response.headers).forEach(([k, v]) => {
