--- conflicted
+++ resolved
@@ -59,12 +59,9 @@
     "url": "https://github.com/unmock/unmock-js/issues"
   },
   "dependencies": {
-<<<<<<< HEAD
     "unmock": "file:packages/unmock",
-=======
     "@types/lodash": "^4.14.123",
     "lodash": "^4.17.11",
->>>>>>> a980faf9
     "unmock-cli": "file:packages/unmock-cli",
     "unmock-core": "file:packages/unmock-core",
     "unmock-jsdom": "file:packages/unmock-jsdom",
